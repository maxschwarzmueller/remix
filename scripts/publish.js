--- conflicted
+++ resolved
@@ -1,13 +1,8 @@
 const path = require("path");
 const { execSync } = require("child_process");
-const semver = require("semver");
 
 const buildDir = path.resolve(__dirname, "../build/node_modules");
 const packageDir = path.resolve(__dirname, "../packages");
-
-function getCurrentBranch() {
-  return execSync("git rev-parse --abbrev-ref HEAD").toString().trim();
-}
 
 function getTaggedVersion() {
   let output = execSync("git tag --list --points-at HEAD").toString().trim();
@@ -32,24 +27,7 @@
     process.exit(1);
   }
 
-<<<<<<< HEAD
   let tag = "deferred";
-=======
-  let currentBranch = getCurrentBranch();
-  let prerelease = semver.prerelease(taggedVersion);
-  let prereleaseTag = prerelease ? String(prerelease[0]) : undefined;
-  let tag =
-    // TODO: Remove this check when we are ready to merge and remove the tag
-    currentBranch === "jacob/suspense-lab"
-      ? "deferred"
-      : prereleaseTag
-      ? prereleaseTag.includes("nightly")
-        ? "nightly"
-        : prereleaseTag.includes("experimental")
-        ? "experimental"
-        : prereleaseTag
-      : "latest";
->>>>>>> 1fbc444e
 
   // Publish eslint config directly from the package directory
   publish(path.join(packageDir, "remix-eslint-config"), tag);
