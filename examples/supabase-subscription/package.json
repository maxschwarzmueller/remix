--- conflicted
+++ resolved
@@ -14,16 +14,9 @@
     "@remix-run/react": "1.3.5",
     "@remix-run/serve": "1.3.5",
     "@supabase/supabase-js": "^1.31.1",
-<<<<<<< HEAD
-    "react": "18.0.0",
-    "react-dom": "18.0.0",
-    "react-supabase": "^0.2.0",
-    "remix": "1.3.4"
-=======
     "react": "^17.0.2",
     "react-dom": "^17.0.2",
     "react-supabase": "^0.2.0"
->>>>>>> 9aba8b51
   },
   "devDependencies": {
     "@remix-run/dev": "1.3.5",
