/**
 * @type {import('@remix-run/dev').AppConfig}
 */
module.exports = {
  appDirectory: "app",
  browserBuildDirectory: "public/build",
  publicPath: "/build/",
  serverBuildDirectory: "build",
<<<<<<< HEAD
  devServerPort: 8002,
=======
>>>>>>> 7a4279a5
};<|MERGE_RESOLUTION|>--- conflicted
+++ resolved
@@ -6,8 +6,4 @@
   browserBuildDirectory: "public/build",
   publicPath: "/build/",
   serverBuildDirectory: "build",
-<<<<<<< HEAD
-  devServerPort: 8002,
-=======
->>>>>>> 7a4279a5
 };