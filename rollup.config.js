--- conflicted
+++ resolved
@@ -862,14 +862,10 @@
 export default function rollup(options) {
   let builds = [
     ...createRemix(options),
-<<<<<<< HEAD
-    ...remix(options),
-    ...remixCssModules(options),
-=======
     // Do not blow away destination app node_modules/remix directory which is
     // correct for that deploy target setup
     ...(activeOutputDir === "build" ? remix(options) : []),
->>>>>>> e61e0e58
+    ...remixCssModules(options),
     ...remixDev(options),
     ...remixServerRuntime(options),
     ...remixNode(options),
