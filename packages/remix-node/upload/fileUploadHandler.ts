--- conflicted
+++ resolved
@@ -11,14 +11,10 @@
 // @ts-expect-error
 import * as streamSlice from "stream-slice";
 
-<<<<<<< HEAD
-import { readableStreamFromStream, readableStreamToString } from "../stream";
-=======
 import {
   createReadableStreamFromReadable,
   readableStreamToString,
 } from "../stream";
->>>>>>> 46717b6d
 
 export type FileUploadHandlerFilterArgs = {
   filename: string;
@@ -225,11 +221,7 @@
         streamSlice.slice(this.slicer.start, this.slicer.end)
       );
     }
-<<<<<<< HEAD
-    return readableStreamFromStream(stream);
-=======
     return createReadableStreamFromReadable(stream);
->>>>>>> 46717b6d
   }
 
   async text(): Promise<string> {
